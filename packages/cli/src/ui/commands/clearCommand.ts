/**
 * @license
 * Copyright 2025 Google LLC
 * SPDX-License-Identifier: Apache-2.0
 */

import { uiTelemetryService } from '@google/gemini-cli-core';
<<<<<<< HEAD
import { SlashCommand } from './types.js';
import { randomUUID } from 'crypto';
=======
import { CommandKind, SlashCommand } from './types.js';
>>>>>>> 45b76494

export const clearCommand: SlashCommand = {
  name: 'clear',
  description: 'clear the screen and conversation history',
  kind: CommandKind.BUILT_IN,
  action: async (context, _args) => {
    const geminiClient = context.services.config?.getGeminiClient();
    const config = context.services.config;
    const chatRecording = context.services.chatRecording;

    if (geminiClient) {
      context.ui.setDebugMessage('Clearing terminal and resetting chat.');
      // If resetChat fails, the exception will propagate and halt the command,
      // which is the correct behavior to signal a failure to the user.
      await geminiClient.resetChat();
    } else {
      context.ui.setDebugMessage('Clearing terminal.');
    }

    // Start a new conversation recording with a new session ID
    if (config && chatRecording) {
      const newSessionId = randomUUID();
      config.setSessionId(newSessionId);
      chatRecording.reinitializeWithSession(newSessionId);
    }

    uiTelemetryService.resetLastPromptTokenCount();
    context.ui.clear();
  },
};<|MERGE_RESOLUTION|>--- conflicted
+++ resolved
@@ -5,12 +5,8 @@
  */
 
 import { uiTelemetryService } from '@google/gemini-cli-core';
-<<<<<<< HEAD
-import { SlashCommand } from './types.js';
+import { CommandKind, SlashCommand } from './types.js';
 import { randomUUID } from 'crypto';
-=======
-import { CommandKind, SlashCommand } from './types.js';
->>>>>>> 45b76494
 
 export const clearCommand: SlashCommand = {
   name: 'clear',
