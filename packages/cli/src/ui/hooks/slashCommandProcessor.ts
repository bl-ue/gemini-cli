--- conflicted
+++ resolved
@@ -43,12 +43,9 @@
   toggleCorgiMode: () => void,
   setQuittingMessages: (message: HistoryItem[]) => void,
   openPrivacyNotice: () => void,
-<<<<<<< HEAD
   openSessionBrowser: () => void,
   chatRecordingService: ChatRecordingService | null,
-=======
   toggleVimEnabled: () => Promise<boolean>,
->>>>>>> 3e81359c
 ) => {
   const session = useSessionStats();
   const [commands, setCommands] = useState<readonly SlashCommand[]>([]);
@@ -264,53 +261,6 @@
               args,
             );
 
-<<<<<<< HEAD
-          if (result) {
-            switch (result.type) {
-              case 'tool':
-                return {
-                  type: 'schedule_tool',
-                  toolName: result.toolName,
-                  toolArgs: result.toolArgs,
-                };
-              case 'message':
-                addItem(
-                  {
-                    type:
-                      result.messageType === 'error'
-                        ? MessageType.ERROR
-                        : MessageType.INFO,
-                    text: result.content,
-                  },
-                  Date.now(),
-                );
-                return { type: 'handled' };
-              case 'dialog':
-                switch (result.dialog) {
-                  case 'help':
-                    setShowHelp(true);
-                    return { type: 'handled' };
-                  case 'auth':
-                    openAuthDialog();
-                    return { type: 'handled' };
-                  case 'theme':
-                    openThemeDialog();
-                    return { type: 'handled' };
-                  case 'editor':
-                    openEditorDialog();
-                    return { type: 'handled' };
-                  case 'privacy':
-                    openPrivacyNotice();
-                    return { type: 'handled' };
-                  case 'sessionBrowser':
-                    openSessionBrowser();
-                    return { type: 'handled' };
-                  default: {
-                    const unhandled: never = result.dialog;
-                    throw new Error(
-                      `Unhandled slash command result: ${unhandled}`,
-                    );
-=======
             if (result) {
               switch (result.type) {
                 case 'tool':
@@ -348,13 +298,15 @@
                     case 'privacy':
                       openPrivacyNotice();
                       return { type: 'handled' };
+                    case 'sessionBrowser':
+                      openSessionBrowser();
+                      return { type: 'handled' };
                     default: {
                       const unhandled: never = result.dialog;
                       throw new Error(
                         `Unhandled slash command result: ${unhandled}`,
                       );
                     }
->>>>>>> 3e81359c
                   }
                 case 'load_history': {
                   await config
@@ -430,6 +382,7 @@
       openPrivacyNotice,
       openEditorDialog,
       setQuittingMessages,
+      openSessionBrowser,
     ],
   );
 
