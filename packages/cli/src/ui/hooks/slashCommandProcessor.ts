/**
 * @license
 * Copyright 2025 Google LLC
 * SPDX-License-Identifier: Apache-2.0
 */

import { useCallback, useMemo, useEffect, useState } from 'react';
import { type PartListUnion } from '@google/genai';
import process from 'node:process';
import { UseHistoryManagerReturn } from './useHistoryManager.js';
import { useStateAndRef } from './useStateAndRef.js';
import { Config, GitService, Logger } from '@google/gemini-cli-core';
import { useSessionStats } from '../contexts/SessionContext.js';
import {
  Message,
  MessageType,
  HistoryItemWithoutId,
  HistoryItem,
  SlashCommandProcessorResult,
} from '../types.js';
import { promises as fs } from 'fs';
import path from 'path';
import { LoadedSettings } from '../../config/settings.js';
import {
  type CommandContext,
  type SlashCommandActionReturn,
  type SlashCommand,
} from '../commands/types.js';
import { CommandService } from '../../services/CommandService.js';

// This interface is for the old, inline command definitions.
// It will be removed once all commands are migrated to the new system.
export interface LegacySlashCommand {
  name: string;
  altName?: string;
  description?: string;
  completion?: () => Promise<string[]>;
  action: (
    mainCommand: string,
    subCommand?: string,
    args?: string,
  ) =>
    | void
    | SlashCommandActionReturn
    | Promise<void | SlashCommandActionReturn>;
}

/**
 * Hook to define and process slash commands (e.g., /help, /clear).
 */
export const useSlashCommandProcessor = (
  config: Config | null,
  settings: LoadedSettings,
  history: HistoryItem[],
  addItem: UseHistoryManagerReturn['addItem'],
  clearItems: UseHistoryManagerReturn['clearItems'],
  loadHistory: UseHistoryManagerReturn['loadHistory'],
  refreshStatic: () => void,
  setShowHelp: React.Dispatch<React.SetStateAction<boolean>>,
  onDebugMessage: (message: string) => void,
  openThemeDialog: () => void,
  openAuthDialog: () => void,
  openEditorDialog: () => void,
  toggleCorgiMode: () => void,
  setQuittingMessages: (message: HistoryItem[]) => void,
  openPrivacyNotice: () => void,
) => {
  const session = useSessionStats();
  const [commands, setCommands] = useState<SlashCommand[]>([]);
  const gitService = useMemo(() => {
    if (!config?.getProjectRoot()) {
      return;
    }
    return new GitService(config.getProjectRoot());
  }, [config]);

  const logger = useMemo(() => {
    const l = new Logger(config?.getSessionId() || '');
    // The logger's initialize is async, but we can create the instance
    // synchronously. Commands that use it will await its initialization.
    return l;
  }, [config]);

  const [pendingCompressionItemRef, setPendingCompressionItem] =
    useStateAndRef<HistoryItemWithoutId | null>(null);

  const pendingHistoryItems = useMemo(() => {
    const items: HistoryItemWithoutId[] = [];
    if (pendingCompressionItemRef.current != null) {
      items.push(pendingCompressionItemRef.current);
    }
    return items;
  }, [pendingCompressionItemRef]);

  const addMessage = useCallback(
    (message: Message) => {
      // Convert Message to HistoryItemWithoutId
      let historyItemContent: HistoryItemWithoutId;
      if (message.type === MessageType.ABOUT) {
        historyItemContent = {
          type: 'about',
          cliVersion: message.cliVersion,
          osVersion: message.osVersion,
          sandboxEnv: message.sandboxEnv,
          modelVersion: message.modelVersion,
          selectedAuthType: message.selectedAuthType,
          gcpProject: message.gcpProject,
        };
      } else if (message.type === MessageType.STATS) {
        historyItemContent = {
          type: 'stats',
          duration: message.duration,
        };
      } else if (message.type === MessageType.MODEL_STATS) {
        historyItemContent = {
          type: 'model_stats',
        };
      } else if (message.type === MessageType.TOOL_STATS) {
        historyItemContent = {
          type: 'tool_stats',
        };
      } else if (message.type === MessageType.QUIT) {
        historyItemContent = {
          type: 'quit',
          duration: message.duration,
        };
      } else if (message.type === MessageType.COMPRESSION) {
        historyItemContent = {
          type: 'compression',
          compression: message.compression,
        };
      } else {
        historyItemContent = {
          type: message.type,
          text: message.content,
        };
      }
      addItem(historyItemContent, message.timestamp.getTime());
    },
    [addItem],
  );

  const commandContext = useMemo(
    (): CommandContext => ({
      services: {
        config,
        settings,
        git: gitService,
        logger,
      },
      ui: {
        addItem,
        clear: () => {
          clearItems();
          console.clear();
          refreshStatic();
        },
        setDebugMessage: onDebugMessage,
        pendingItem: pendingCompressionItemRef.current,
        setPendingItem: setPendingCompressionItem,
      },
      session: {
        stats: session.stats,
      },
    }),
    [
      config,
      settings,
      gitService,
      logger,
      addItem,
      clearItems,
      refreshStatic,
      session.stats,
      onDebugMessage,
      pendingCompressionItemRef,
      setPendingCompressionItem,
    ],
  );

  const commandService = useMemo(() => new CommandService(config), [config]);

  useEffect(() => {
    const load = async () => {
      await commandService.loadCommands();
      setCommands(commandService.getCommands());
    };

    load();
  }, [commandService]);

  // Define legacy commands
  // This list contains all commands that have NOT YET been migrated to the
  // new system. As commands are migrated, they are removed from this list.
  const legacyCommands: LegacySlashCommand[] = useMemo(() => {
    const commands: LegacySlashCommand[] = [
      // `/help` and `/clear` have been migrated and REMOVED from this list.
      {
        name: 'corgi',
        action: (_mainCommand, _subCommand, _args) => {
          toggleCorgiMode();
        },
      },
<<<<<<< HEAD
      {
        name: 'bug',
        description: 'submit a bug report',
        action: async (_mainCommand, _subCommand, args) => {
          let bugDescription = _subCommand || '';
          if (args) {
            bugDescription += ` ${args}`;
          }
          bugDescription = bugDescription.trim();

          const osVersion = `${process.platform} ${process.version}`;
          let sandboxEnv = 'no sandbox';
          if (process.env.SANDBOX && process.env.SANDBOX !== 'sandbox-exec') {
            sandboxEnv = process.env.SANDBOX.replace(/^gemini-(?:code-)?/, '');
          } else if (process.env.SANDBOX === 'sandbox-exec') {
            sandboxEnv = `sandbox-exec (${
              process.env.SEATBELT_PROFILE || 'unknown'
            })`;
          }
          const modelVersion = config?.getModel() || 'Unknown';
          const cliVersion = await getCliVersion();
          const memoryUsage = formatMemoryUsage(process.memoryUsage().rss);

          const info = `
*   **CLI Version:** ${cliVersion}
*   **Git Commit:** ${GIT_COMMIT_INFO}
*   **Operating System:** ${osVersion}
*   **Sandbox Environment:** ${sandboxEnv}
*   **Model Version:** ${modelVersion}
*   **Memory Usage:** ${memoryUsage}
`;

          let bugReportUrl =
            'https://github.com/google-gemini/gemini-cli/issues/new?template=bug_report.yml&title={title}&info={info}';
          const bugCommand = config?.getBugCommand();
          if (bugCommand?.urlTemplate) {
            bugReportUrl = bugCommand.urlTemplate;
          }
          bugReportUrl = bugReportUrl
            .replace('{title}', encodeURIComponent(bugDescription))
            .replace('{info}', encodeURIComponent(info));

          addMessage({
            type: MessageType.INFO,
            content: `To submit your bug report, please open the following URL in your browser:\n${bugReportUrl}`,
            timestamp: new Date(),
          });
          (async () => {
            try {
              await open(bugReportUrl);
            } catch (error) {
              const errorMessage =
                error instanceof Error ? error.message : String(error);
              addMessage({
                type: MessageType.ERROR,
                content: `Could not open URL in browser: ${errorMessage}`,
                timestamp: new Date(),
              });
            }
          })();
        },
      },
      {
        name: 'quit',
        altName: 'exit',
        description: 'exit the cli',
        action: async (mainCommand, _subCommand, _args) => {
          const now = new Date();
          const { sessionStartTime } = session.stats;
          const wallDuration = now.getTime() - sessionStartTime.getTime();

          setQuittingMessages([
            {
              type: 'user',
              text: `/${mainCommand}`,
              id: now.getTime() - 1,
            },
            {
              type: 'quit',
              duration: formatDuration(wallDuration),
              id: now.getTime(),
            },
          ]);

          setTimeout(() => {
            process.exit(0);
          }, 100);
        },
      },
=======
>>>>>>> 88b5f209
    ];

    if (config?.getCheckpointingEnabled()) {
      commands.push({
        name: 'restore',
        description:
          'restore a tool call. This will reset the conversation and file history to the state it was in when the tool call was suggested',
        completion: async () => {
          const checkpointDir = config?.getProjectTempDir()
            ? path.join(config.getProjectTempDir(), 'checkpoints')
            : undefined;
          if (!checkpointDir) {
            return [];
          }
          try {
            const files = await fs.readdir(checkpointDir);
            return files
              .filter((file) => file.endsWith('.json'))
              .map((file) => file.replace('.json', ''));
          } catch (_err) {
            return [];
          }
        },
        action: async (_mainCommand, subCommand, _args) => {
          const checkpointDir = config?.getProjectTempDir()
            ? path.join(config.getProjectTempDir(), 'checkpoints')
            : undefined;

          if (!checkpointDir) {
            addMessage({
              type: MessageType.ERROR,
              content: 'Could not determine the .gemini directory path.',
              timestamp: new Date(),
            });
            return;
          }

          try {
            // Ensure the directory exists before trying to read it.
            await fs.mkdir(checkpointDir, { recursive: true });
            const files = await fs.readdir(checkpointDir);
            const jsonFiles = files.filter((file) => file.endsWith('.json'));

            if (!subCommand) {
              if (jsonFiles.length === 0) {
                addMessage({
                  type: MessageType.INFO,
                  content: 'No restorable tool calls found.',
                  timestamp: new Date(),
                });
                return;
              }
              const truncatedFiles = jsonFiles.map((file) => {
                const components = file.split('.');
                if (components.length <= 1) {
                  return file;
                }
                components.pop();
                return components.join('.');
              });
              const fileList = truncatedFiles.join('\n');
              addMessage({
                type: MessageType.INFO,
                content: `Available tool calls to restore:\n\n${fileList}`,
                timestamp: new Date(),
              });
              return;
            }

            const selectedFile = subCommand.endsWith('.json')
              ? subCommand
              : `${subCommand}.json`;

            if (!jsonFiles.includes(selectedFile)) {
              addMessage({
                type: MessageType.ERROR,
                content: `File not found: ${selectedFile}`,
                timestamp: new Date(),
              });
              return;
            }

            const filePath = path.join(checkpointDir, selectedFile);
            const data = await fs.readFile(filePath, 'utf-8');
            const toolCallData = JSON.parse(data);

            if (toolCallData.history) {
              loadHistory(toolCallData.history);
            }

            if (toolCallData.clientHistory) {
              await config
                ?.getGeminiClient()
                ?.setHistory(toolCallData.clientHistory);
            }

            if (toolCallData.commitHash) {
              await gitService?.restoreProjectFromSnapshot(
                toolCallData.commitHash,
              );
              addMessage({
                type: MessageType.INFO,
                content: `Restored project to the state before the tool call.`,
                timestamp: new Date(),
              });
            }

            return {
              type: 'tool',
              toolName: toolCallData.toolCall.name,
              toolArgs: toolCallData.toolCall.args,
            };
          } catch (error) {
            addMessage({
              type: MessageType.ERROR,
              content: `Could not read restorable tool calls. This is the error: ${error}`,
              timestamp: new Date(),
            });
          }
        },
      });
    }
    return commands;
  }, [addMessage, toggleCorgiMode, config, gitService, loadHistory]);

  const handleSlashCommand = useCallback(
    async (
      rawQuery: PartListUnion,
    ): Promise<SlashCommandProcessorResult | false> => {
      if (typeof rawQuery !== 'string') {
        return false;
      }

      const trimmed = rawQuery.trim();
      if (!trimmed.startsWith('/') && !trimmed.startsWith('?')) {
        return false;
      }

      const userMessageTimestamp = Date.now();
      if (trimmed !== '/quit' && trimmed !== '/exit') {
        addItem(
          { type: MessageType.USER, text: trimmed },
          userMessageTimestamp,
        );
      }

      const parts = trimmed.substring(1).trim().split(/\s+/);
      const commandPath = parts.filter((p) => p); // The parts of the command, e.g., ['memory', 'add']

      // --- Start of New Tree Traversal Logic ---

      let currentCommands = commands;
      let commandToExecute: SlashCommand | undefined;
      let pathIndex = 0;

      for (const part of commandPath) {
        const foundCommand = currentCommands.find(
          (cmd) => cmd.name === part || cmd.altName === part,
        );

        if (foundCommand) {
          commandToExecute = foundCommand;
          pathIndex++;
          if (foundCommand.subCommands) {
            currentCommands = foundCommand.subCommands;
          } else {
            break;
          }
        } else {
          break;
        }
      }

      if (commandToExecute) {
        const args = parts.slice(pathIndex).join(' ');

        if (commandToExecute.action) {
          const result = await commandToExecute.action(commandContext, args);

          if (result) {
            switch (result.type) {
              case 'tool':
                return {
                  type: 'schedule_tool',
                  toolName: result.toolName,
                  toolArgs: result.toolArgs,
                };
              case 'message':
                addItem(
                  {
                    type:
                      result.messageType === 'error'
                        ? MessageType.ERROR
                        : MessageType.INFO,
                    text: result.content,
                  },
                  Date.now(),
                );
                return { type: 'handled' };
              case 'dialog':
                switch (result.dialog) {
                  case 'help':
                    setShowHelp(true);
                    return { type: 'handled' };
                  case 'auth':
                    openAuthDialog();
                    return { type: 'handled' };
                  case 'theme':
                    openThemeDialog();
                    return { type: 'handled' };
                  case 'editor':
                    openEditorDialog();
                    return { type: 'handled' };
                  case 'privacy':
                    openPrivacyNotice();
                    return { type: 'handled' };
                  default: {
                    const unhandled: never = result.dialog;
                    throw new Error(
                      `Unhandled slash command result: ${unhandled}`,
                    );
                  }
                }
              case 'load_history': {
                await config
                  ?.getGeminiClient()
                  ?.setHistory(result.clientHistory);
                commandContext.ui.clear();
                result.history.forEach((item, index) => {
                  commandContext.ui.addItem(item, index);
                });
                return { type: 'handled' };
              }
              case 'quit':
                setQuittingMessages(result.messages);
                setTimeout(() => {
                  process.exit(0);
                }, 100);
                return { type: 'handled' };
              default: {
                const unhandled: never = result;
                throw new Error(`Unhandled slash command result: ${unhandled}`);
              }
            }
          }

          return { type: 'handled' };
        } else if (commandToExecute.subCommands) {
          const helpText = `Command '/${commandToExecute.name}' requires a subcommand. Available:\n${commandToExecute.subCommands
            .map((sc) => `  - ${sc.name}: ${sc.description || ''}`)
            .join('\n')}`;
          addMessage({
            type: MessageType.INFO,
            content: helpText,
            timestamp: new Date(),
          });
          return { type: 'handled' };
        }
      }

      // --- End of New Tree Traversal Logic ---

      // --- Legacy Fallback Logic (for commands not yet migrated) ---

      const mainCommand = parts[0];
      const subCommand = parts[1];
      const legacyArgs = parts.slice(2).join(' ');

      for (const cmd of legacyCommands) {
        if (mainCommand === cmd.name || mainCommand === cmd.altName) {
          const actionResult = await cmd.action(
            mainCommand,
            subCommand,
            legacyArgs,
          );

          if (actionResult?.type === 'tool') {
            return {
              type: 'schedule_tool',
              toolName: actionResult.toolName,
              toolArgs: actionResult.toolArgs,
            };
          }
          if (actionResult?.type === 'message') {
            addItem(
              {
                type:
                  actionResult.messageType === 'error'
                    ? MessageType.ERROR
                    : MessageType.INFO,
                text: actionResult.content,
              },
              Date.now(),
            );
          }
          return { type: 'handled' };
        }
      }

      addMessage({
        type: MessageType.ERROR,
        content: `Unknown command: ${trimmed}`,
        timestamp: new Date(),
      });
      return { type: 'handled' };
    },
    [
      config,
      addItem,
      setShowHelp,
      openAuthDialog,
      commands,
      legacyCommands,
      commandContext,
      addMessage,
      openThemeDialog,
      openPrivacyNotice,
      openEditorDialog,
      setQuittingMessages,
    ],
  );

  const allCommands = useMemo(() => {
    // Adapt legacy commands to the new SlashCommand interface
    const adaptedLegacyCommands: SlashCommand[] = legacyCommands.map(
      (legacyCmd) => ({
        name: legacyCmd.name,
        altName: legacyCmd.altName,
        description: legacyCmd.description,
        action: async (_context: CommandContext, args: string) => {
          const parts = args.split(/\s+/);
          const subCommand = parts[0] || undefined;
          const restOfArgs = parts.slice(1).join(' ') || undefined;

          return legacyCmd.action(legacyCmd.name, subCommand, restOfArgs);
        },
        completion: legacyCmd.completion
          ? async (_context: CommandContext, _partialArg: string) =>
              legacyCmd.completion!()
          : undefined,
      }),
    );

    const newCommandNames = new Set(commands.map((c) => c.name));
    const filteredAdaptedLegacy = adaptedLegacyCommands.filter(
      (c) => !newCommandNames.has(c.name),
    );

    return [...commands, ...filteredAdaptedLegacy];
  }, [commands, legacyCommands]);

  return {
    handleSlashCommand,
    slashCommands: allCommands,
    pendingHistoryItems,
    commandContext,
  };
};<|MERGE_RESOLUTION|>--- conflicted
+++ resolved
@@ -201,98 +201,6 @@
           toggleCorgiMode();
         },
       },
-<<<<<<< HEAD
-      {
-        name: 'bug',
-        description: 'submit a bug report',
-        action: async (_mainCommand, _subCommand, args) => {
-          let bugDescription = _subCommand || '';
-          if (args) {
-            bugDescription += ` ${args}`;
-          }
-          bugDescription = bugDescription.trim();
-
-          const osVersion = `${process.platform} ${process.version}`;
-          let sandboxEnv = 'no sandbox';
-          if (process.env.SANDBOX && process.env.SANDBOX !== 'sandbox-exec') {
-            sandboxEnv = process.env.SANDBOX.replace(/^gemini-(?:code-)?/, '');
-          } else if (process.env.SANDBOX === 'sandbox-exec') {
-            sandboxEnv = `sandbox-exec (${
-              process.env.SEATBELT_PROFILE || 'unknown'
-            })`;
-          }
-          const modelVersion = config?.getModel() || 'Unknown';
-          const cliVersion = await getCliVersion();
-          const memoryUsage = formatMemoryUsage(process.memoryUsage().rss);
-
-          const info = `
-*   **CLI Version:** ${cliVersion}
-*   **Git Commit:** ${GIT_COMMIT_INFO}
-*   **Operating System:** ${osVersion}
-*   **Sandbox Environment:** ${sandboxEnv}
-*   **Model Version:** ${modelVersion}
-*   **Memory Usage:** ${memoryUsage}
-`;
-
-          let bugReportUrl =
-            'https://github.com/google-gemini/gemini-cli/issues/new?template=bug_report.yml&title={title}&info={info}';
-          const bugCommand = config?.getBugCommand();
-          if (bugCommand?.urlTemplate) {
-            bugReportUrl = bugCommand.urlTemplate;
-          }
-          bugReportUrl = bugReportUrl
-            .replace('{title}', encodeURIComponent(bugDescription))
-            .replace('{info}', encodeURIComponent(info));
-
-          addMessage({
-            type: MessageType.INFO,
-            content: `To submit your bug report, please open the following URL in your browser:\n${bugReportUrl}`,
-            timestamp: new Date(),
-          });
-          (async () => {
-            try {
-              await open(bugReportUrl);
-            } catch (error) {
-              const errorMessage =
-                error instanceof Error ? error.message : String(error);
-              addMessage({
-                type: MessageType.ERROR,
-                content: `Could not open URL in browser: ${errorMessage}`,
-                timestamp: new Date(),
-              });
-            }
-          })();
-        },
-      },
-      {
-        name: 'quit',
-        altName: 'exit',
-        description: 'exit the cli',
-        action: async (mainCommand, _subCommand, _args) => {
-          const now = new Date();
-          const { sessionStartTime } = session.stats;
-          const wallDuration = now.getTime() - sessionStartTime.getTime();
-
-          setQuittingMessages([
-            {
-              type: 'user',
-              text: `/${mainCommand}`,
-              id: now.getTime() - 1,
-            },
-            {
-              type: 'quit',
-              duration: formatDuration(wallDuration),
-              id: now.getTime(),
-            },
-          ]);
-
-          setTimeout(() => {
-            process.exit(0);
-          }, 100);
-        },
-      },
-=======
->>>>>>> 88b5f209
     ];
 
     if (config?.getCheckpointingEnabled()) {
