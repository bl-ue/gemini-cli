--- conflicted
+++ resolved
@@ -23,13 +23,9 @@
 import { toolsCommand } from '../ui/commands/toolsCommand.js';
 import { compressCommand } from '../ui/commands/compressCommand.js';
 import { mcpCommand } from '../ui/commands/mcpCommand.js';
-<<<<<<< HEAD
-import { chatCommand } from '../ui/commands/chatCommand.js';
-=======
 import { editorCommand } from '../ui/commands/editorCommand.js';
 import { bugCommand } from '../ui/commands/bugCommand.js';
 import { quitCommand } from '../ui/commands/quitCommand.js';
->>>>>>> 88b5f209
 
 // Mock the command modules to isolate the service from the command implementations.
 vi.mock('../ui/commands/memoryCommand.js', () => ({
@@ -74,14 +70,9 @@
 vi.mock('../ui/commands/mcpCommand.js', () => ({
   mcpCommand: { name: 'mcp', description: 'Mock MCP' },
 }));
-<<<<<<< HEAD
 vi.mock('../ui/commands/forkCommand.js', () => ({
   forkCommand: { name: 'fork', description: 'Mock Fork' },
 }));
-
-describe('CommandService', () => {
-  const subCommandLen = 15;
-=======
 vi.mock('../ui/commands/editorCommand.js', () => ({
   editorCommand: { name: 'editor', description: 'Mock Editor' },
 }));
@@ -102,7 +93,6 @@
     } as unknown as Mocked<Config>;
     vi.mocked(ideCommand).mockReturnValue(null);
   });
->>>>>>> 88b5f209
 
   describe('when using default production loader', () => {
     let commandService: CommandService;
@@ -145,9 +135,7 @@
         expect(commandNames).toContain('tools');
         expect(commandNames).toContain('compress');
         expect(commandNames).toContain('mcp');
-<<<<<<< HEAD
-        expect(commandNames).toContain('chat');
-=======
+        expect(commandNames).toContain('fork');
         expect(commandNames).not.toContain('ide');
       });
 
@@ -165,7 +153,6 @@
         expect(commandNames).toContain('ide');
         expect(commandNames).toContain('editor');
         expect(commandNames).toContain('quit');
->>>>>>> 88b5f209
       });
 
       it('should overwrite any existing commands when called again', async () => {
@@ -195,7 +182,6 @@
           aboutCommand,
           authCommand,
           bugCommand,
-          chatCommand,
           clearCommand,
           compressCommand,
           docsCommand,
